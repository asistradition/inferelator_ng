from inferelator_ng.bbsr_tfa_workflow import BBSR_TFA_Workflow
from inferelator_ng.prior_gs_split_workflow import PriorGoldStandardSplitWorkflowBase

class BBSR_TFA_Workflow_with_Prior_GS_split(BBSR_TFA_Workflow, PriorGoldStandardSplitWorkflowBase):
    """ 
        The class BBSR_TFA_Workflow_with_Prior_GS_split is a case of multiple inheritance,
        as it inherits both from BBSR_TFA_Workflow and PriorGoldStandardSplitWorkflowBase      
    """

workflow = BBSR_TFA_Workflow_with_Prior_GS_split()
# Common configuration parameters
workflow.input_dir = 'data/bsubtilis'
workflow.num_bootstraps = 2
<<<<<<< HEAD
workflow.delTmax = 110
workflow.delTmin = 0
workflow.tau = 45
workflow.preprocess_data()
=======
workflow.delTmax = 60000
workflow.delTmin = 1
workflow.tau = 20
>>>>>>> 8a00de01
workflow.run() <|MERGE_RESOLUTION|>--- conflicted
+++ resolved
@@ -11,14 +11,7 @@
 # Common configuration parameters
 workflow.input_dir = 'data/bsubtilis'
 workflow.num_bootstraps = 2
-<<<<<<< HEAD
-workflow.delTmax = 110
-workflow.delTmin = 0
-workflow.tau = 45
-workflow.preprocess_data()
-=======
 workflow.delTmax = 60000
 workflow.delTmin = 1
 workflow.tau = 20
->>>>>>> 8a00de01
-workflow.run() +workflow.run()
--- conflicted
+++ resolved
@@ -40,17 +40,8 @@
     rank = 0
     kvs = None
     tasks = None
-
-<<<<<<< HEAD
-    def __init__(self):
-=======
-    # Startup configuration parameters. Set async_start to true to enable a staggered startup. startup_run will be
-    # executed asynchronously and then startup_finish will be run together.
-    async_start = False
-    async_chunk = 2
-
+    
     def __init__(self, initialize_mp=True):
->>>>>>> a5185f6b
         # Connect to KVS and get environment variables
         if initialize_mp:
             self.initialize_multiprocessing()
